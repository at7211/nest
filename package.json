--- conflicted
+++ resolved
@@ -95,12 +95,8 @@
     "@types/gulp": "4.0.9",
     "@types/http-errors": "1.8.2",
     "@types/mocha": "9.1.1",
-<<<<<<< HEAD
-    "@types/node": "17.0.43",
-=======
     "@types/node": "18.0.0",
     "@types/redis": "4.0.11",
->>>>>>> 9108e416
     "@types/reflect-metadata": "0.1.0",
     "@types/sinon": "10.0.11",
     "@types/supertest": "2.0.12",
@@ -152,14 +148,9 @@
     "lint-staged": "13.0.3",
     "markdown-table": "2.0.0",
     "merge-graphql-schemas": "1.7.8",
-<<<<<<< HEAD
+    "middie": "6.1.0",
     "mocha": "10.0.0",
-    "mongoose": "6.3.8",
-=======
-    "middie": "6.1.0",
-    "mocha": "9.2.2",
     "mongoose": "6.4.0",
->>>>>>> 9108e416
     "mqtt": "4.3.7",
     "multer": "1.4.4",
     "mysql2": "2.3.3",
