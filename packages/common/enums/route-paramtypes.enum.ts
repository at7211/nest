--- conflicted
+++ resolved
@@ -9,9 +9,6 @@
   SESSION,
   FILE,
   FILES,
-<<<<<<< HEAD
   HOST,
-=======
   IP,
->>>>>>> 5cca4956
 }