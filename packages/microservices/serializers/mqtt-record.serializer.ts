--- conflicted
+++ resolved
@@ -2,25 +2,11 @@
 import { ReadPacket, Serializer } from '../interfaces';
 import { MqttRecord } from '../record-builders';
 
-<<<<<<< HEAD
-export class MqttRecordSerializer
-  implements Serializer<ReadPacket, ReadPacket & Partial<MqttRecord>>
-{
-  serialize(packet: ReadPacket): ReadPacket & Partial<MqttRecord> {
-    if (
-      packet?.data &&
-      isObject(packet.data) &&
-      packet.data instanceof MqttRecord
-    ) {
-      const record = packet.data;
-      return {
-=======
 export class MqttRecordSerializer implements Serializer<ReadPacket, string> {
-  serialize(packet: ReadPacket | any): string {
+  serialize(packet: ReadPacket): string {
     if (isObject(packet?.data) && packet.data instanceof MqttRecord) {
       const record = packet.data as MqttRecord;
       return JSON.stringify({
->>>>>>> cdf2aa5b
         ...packet,
         data: record.data,
       });
