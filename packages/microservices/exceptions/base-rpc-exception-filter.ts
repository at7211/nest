<<<<<<< HEAD
import { ArgumentsHost, Logger, RpcExceptionFilter } from '@nestjs/common';
=======
/* eslint-disable prefer-spread */
import {
  ArgumentsHost,
  IntrinsicException,
  Logger,
  RpcExceptionFilter,
} from '@nestjs/common';
>>>>>>> edf574a2
import { isObject } from '@nestjs/common/utils/shared.utils';
import { MESSAGES } from '@nestjs/core/constants';
import { Observable, throwError as _throw } from 'rxjs';
import { RpcException } from './rpc-exception';

/**
 * @publicApi
 */
export class BaseRpcExceptionFilter<T = any, R = any>
  implements RpcExceptionFilter<T>
{
  private static readonly logger = new Logger('RpcExceptionsHandler');

  public catch(exception: T, host: ArgumentsHost): Observable<R> {
    const status = 'error';
    if (!(exception instanceof RpcException)) {
      return this.handleUnknownError(exception, status);
    }
    const res = exception.getError();
    const message = isObject(res) ? res : { status, message: res };
    return _throw(() => message);
  }

  public handleUnknownError(exception: T, status: string) {
    const errorMessage = MESSAGES.UNKNOWN_EXCEPTION_MESSAGE;

    if (!(exception instanceof IntrinsicException)) {
      const logger = BaseRpcExceptionFilter.logger;
      logger.error(exception);
    }

    return _throw(() => ({ status, message: errorMessage }));
  }

  public isError(exception: any): exception is Error {
    return !!(isObject(exception) && (exception as Error).message);
  }
}<|MERGE_RESOLUTION|>--- conflicted
+++ resolved
@@ -1,6 +1,4 @@
-<<<<<<< HEAD
-import { ArgumentsHost, Logger, RpcExceptionFilter } from '@nestjs/common';
-=======
+
 /* eslint-disable prefer-spread */
 import {
   ArgumentsHost,
@@ -8,7 +6,6 @@
   Logger,
   RpcExceptionFilter,
 } from '@nestjs/common';
->>>>>>> edf574a2
 import { isObject } from '@nestjs/common/utils/shared.utils';
 import { MESSAGES } from '@nestjs/core/constants';
 import { Observable, throwError as _throw } from 'rxjs';
