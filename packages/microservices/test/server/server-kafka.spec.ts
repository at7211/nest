--- conflicted
+++ resolved
@@ -93,10 +93,6 @@
   let consumerStub: sinon.SinonStub;
   let producerStub: sinon.SinonStub;
   let client: any;
-<<<<<<< HEAD
-  let untypedServer: any;
-=======
->>>>>>> 234d8d56
 
   beforeEach(() => {
     server = new ServerKafka({});
