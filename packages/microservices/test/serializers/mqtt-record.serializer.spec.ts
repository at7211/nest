--- conflicted
+++ resolved
@@ -22,23 +22,14 @@
           pattern: 'pattern',
           data: mqttMessage,
         }),
-<<<<<<< HEAD
-      ).to.deep.eq({
-        pattern: 'pattern',
-        options: { qos: 1, retain: true, dup: true, properties: {} },
-        data: { value: 'string' },
-      });
-    });
-    it('should act as an identity function if msg is not an instance of MqttRecord class', () => {
-=======
-      ).to.eq(
+      ).to.deep.eq(
         JSON.stringify({
+          pattern: 'pattern',
           data: { value: 'string' },
         }),
       );
     });
-    it('should act as an stringified indentity function if msg is not an instance of MqttRecord class', () => {
->>>>>>> cdf2aa5b
+    it('should act as an identity function if msg is not an instance of MqttRecord class', () => {
       const packet = {
         pattern: 'pattern',
         data: { random: true },
