import { INestApplicationContext, Logger } from '@nestjs/common';
import { loadPackage } from '@nestjs/common/utils/load-package.util';
<<<<<<< HEAD
import { normalizePath } from '@nestjs/common/utils/shared.utils';
=======
import { isNil } from '@nestjs/common/utils/shared.utils';
>>>>>>> aa2717be
import { AbstractWsAdapter } from '@nestjs/websockets';
import {
  CLOSE_EVENT,
  CONNECTION_EVENT,
  ERROR_EVENT,
} from '@nestjs/websockets/constants';
import { MessageMappingProperties } from '@nestjs/websockets/gateway-metadata-explorer';
import * as http from 'http';
import { EMPTY, fromEvent, Observable } from 'rxjs';
import { filter, first, mergeMap, share, takeUntil } from 'rxjs/operators';

let wsPackage: any = {};

enum READY_STATE {
  CONNECTING_STATE = 0,
  OPEN_STATE = 1,
  CLOSING_STATE = 2,
  CLOSED_STATE = 3,
}

type HttpServerRegistryKey = number;
type HttpServerRegistryEntry = any;
type WsServerRegistryKey = number;
type WsServerRegistryEntry = any[];

const UNDERLYING_HTTP_SERVER_PORT = 0;

/**
 * @publicApi
 */
export class WsAdapter extends AbstractWsAdapter {
  protected readonly logger = new Logger(WsAdapter.name);
  protected readonly httpServersRegistry = new Map<
    HttpServerRegistryKey,
    HttpServerRegistryEntry
  >();
  protected readonly wsServersRegistry = new Map<
    WsServerRegistryKey,
    WsServerRegistryEntry
  >();

  constructor(appOrHttpServer?: INestApplicationContext | any) {
    super(appOrHttpServer);
    wsPackage = loadPackage('ws', 'WsAdapter', () => require('ws'));
  }

  public create(
    port: number,
    options?: Record<string, any> & {
      namespace?: string;
      server?: any;
      path?: string;
    },
  ) {
    const { server, path, ...wsOptions } = options;
    if (wsOptions?.namespace) {
      const error = new Error(
        '"WsAdapter" does not support namespaces. If you need namespaces in your project, consider using the "@nestjs/platform-socket.io" package instead.',
      );
      this.logger.error(error);
      throw error;
    }

    if (port === UNDERLYING_HTTP_SERVER_PORT && this.httpServer) {
      this.ensureHttpServerExists(port, this.httpServer);
      const wsServer = this.bindErrorHandler(
        new wsPackage.Server({
          noServer: true,
          ...wsOptions,
        }),
      );

      this.addWsServerToRegistry(wsServer, port, path);
      return wsServer;
    }

    if (server) {
      return server;
    }
    if (path && port !== UNDERLYING_HTTP_SERVER_PORT) {
      // Multiple servers with different paths
      // sharing a single HTTP/S server running on different port
      // than a regular HTTP application
      const httpServer = this.ensureHttpServerExists(port);
      httpServer?.listen(port);

      const wsServer = this.bindErrorHandler(
        new wsPackage.Server({
          noServer: true,
          ...wsOptions,
        }),
      );
      this.addWsServerToRegistry(wsServer, port, path);
      return wsServer;
    }
    const wsServer = this.bindErrorHandler(
      new wsPackage.Server({
        port,
        path,
        ...wsOptions,
      }),
    );
    return wsServer;
  }

  public bindMessageHandlers(
    client: any,
    handlers: MessageMappingProperties[],
    transform: (data: any) => Observable<any>,
  ) {
    const close$ = fromEvent(client, CLOSE_EVENT).pipe(share(), first());
    const source$ = fromEvent(client, 'message').pipe(
      mergeMap(data =>
        this.bindMessageHandler(data, handlers, transform).pipe(
          filter(result => !isNil(result)),
        ),
      ),
      takeUntil(close$),
    );
    const onMessage = (response: any) => {
      if (client.readyState !== READY_STATE.OPEN_STATE) {
        return;
      }
      client.send(JSON.stringify(response));
    };
    source$.subscribe(onMessage);
  }

  public bindMessageHandler(
    buffer: any,
    handlers: MessageMappingProperties[],
    transform: (data: any) => Observable<any>,
  ): Observable<any> {
    try {
      const message = JSON.parse(buffer.data);
      const messageHandler = handlers.find(
        handler => handler.message === message.event,
      );
      const { callback } = messageHandler;
      return transform(callback(message.data));
    } catch {
      return EMPTY;
    }
  }

  public bindErrorHandler(server: any) {
    server.on(CONNECTION_EVENT, (ws: any) =>
      ws.on(ERROR_EVENT, (err: any) => this.logger.error(err)),
    );
    server.on(ERROR_EVENT, (err: any) => this.logger.error(err));
    return server;
  }

  public bindClientDisconnect(client: any, callback: Function) {
    client.on(CLOSE_EVENT, callback);
  }

  public async dispose() {
    const closeEventSignals = Array.from(this.httpServersRegistry)
      .filter(([port]) => port !== UNDERLYING_HTTP_SERVER_PORT)
      .map(([_, server]) => new Promise(resolve => server.close(resolve)));

    await Promise.all(closeEventSignals);
    this.httpServersRegistry.clear();
    this.wsServersRegistry.clear();
  }

  protected ensureHttpServerExists(
    port: number,
    httpServer = http.createServer(),
  ) {
    if (this.httpServersRegistry.has(port)) {
      return;
    }
    this.httpServersRegistry.set(port, httpServer);

    httpServer.on('upgrade', (request, socket, head) => {
      const baseUrl = 'ws://' + request.headers.host + '/';
      const pathname = new URL(request.url, baseUrl).pathname;
      const wsServersCollection = this.wsServersRegistry.get(port);

      let isRequestDelegated = false;
      for (const wsServer of wsServersCollection) {
        if (pathname === wsServer.path) {
          wsServer.handleUpgrade(request, socket, head, (ws: unknown) => {
            wsServer.emit('connection', ws, request);
          });
          isRequestDelegated = true;
          break;
        }
      }
      if (!isRequestDelegated) {
        socket.destroy();
      }
    });
    return httpServer;
  }

  protected addWsServerToRegistry<T extends Record<'path', string> = any>(
    wsServer: T,
    port: number,
    path: string,
  ) {
    const entries = this.wsServersRegistry.get(port) ?? [];
    entries.push(wsServer);

    wsServer.path = normalizePath(path);
    this.wsServersRegistry.set(port, entries);
  }
}<|MERGE_RESOLUTION|>--- conflicted
+++ resolved
@@ -1,10 +1,6 @@
 import { INestApplicationContext, Logger } from '@nestjs/common';
 import { loadPackage } from '@nestjs/common/utils/load-package.util';
-<<<<<<< HEAD
-import { normalizePath } from '@nestjs/common/utils/shared.utils';
-=======
-import { isNil } from '@nestjs/common/utils/shared.utils';
->>>>>>> aa2717be
+import { normalizePath, isNil } from '@nestjs/common/utils/shared.utils';
 import { AbstractWsAdapter } from '@nestjs/websockets';
 import {
   CLOSE_EVENT,
