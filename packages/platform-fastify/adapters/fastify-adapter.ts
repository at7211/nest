--- conflicted
+++ resolved
@@ -1,8 +1,4 @@
-<<<<<<< HEAD
-/* eslint-disable @typescript-eslint/no-floating-promises */
-=======
 import { FastifyCorsOptions } from '@fastify/cors';
->>>>>>> 8af7183c
 import {
   HttpStatus,
   Logger,
@@ -62,7 +58,6 @@
   FastifyStaticOptions,
   FastifyViewOptions,
 } from '../interfaces/external';
-<<<<<<< HEAD
 
 type FastifyAdapterBaseOptions<
   Server extends RawServerBase = RawServerDefault,
@@ -70,8 +65,6 @@
 > = FastifyServerOptions<Server, Logger> & {
   skipMiddie?: boolean;
 };
-=======
->>>>>>> 8af7183c
 
 type FastifyHttp2SecureOptions<
   Server extends http2.Http2SecureServer,
