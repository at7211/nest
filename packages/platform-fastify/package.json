{
  "name": "@nestjs/platform-fastify",
  "version": "10.4.7",
  "description": "Nest - modern, fast, powerful node.js web framework (@platform-fastify)",
  "author": "Kamil Mysliwiec",
  "license": "MIT",
  "homepage": "https://nestjs.com",
  "funding": {
    "type": "opencollective",
    "url": "https://opencollective.com/nest"
  },
  "repository": {
    "type": "git",
    "url": "https://github.com/nestjs/nest.git",
    "directory": "packages/platform-fastify"
  },
  "publishConfig": {
    "access": "public"
  },
  "dependencies": {
<<<<<<< HEAD
    "@fastify/cors": "10.0.1",
    "@fastify/formbody": "8.0.1",
    "@fastify/middie": "9.0.2",
    "fastify": "5.1.0",
    "light-my-request": "6.3.0",
=======
    "@fastify/cors": "9.0.1",
    "@fastify/formbody": "7.4.0",
    "@fastify/middie": "8.3.3",
    "fastify": "4.28.1",
    "light-my-request": "6.1.0",
>>>>>>> bc4667c1
    "path-to-regexp": "3.3.0",
    "tslib": "2.7.0"
  },
  "peerDependencies": {
    "@fastify/static": "^6.0.0 || ^7.0.0 || ^8.0.0",
    "@fastify/view": "^7.0.0 || ^8.0.0 || ^9.0.0 || ^10.0.0",
    "@nestjs/common": "^10.0.0",
    "@nestjs/core": "^10.0.0"
  },
  "peerDependenciesMeta": {
    "@fastify/static": {
      "optional": true
    },
    "@fastify/view": {
      "optional": true
    }
  }
}<|MERGE_RESOLUTION|>--- conflicted
+++ resolved
@@ -18,19 +18,11 @@
     "access": "public"
   },
   "dependencies": {
-<<<<<<< HEAD
     "@fastify/cors": "10.0.1",
     "@fastify/formbody": "8.0.1",
     "@fastify/middie": "9.0.2",
     "fastify": "5.1.0",
     "light-my-request": "6.3.0",
-=======
-    "@fastify/cors": "9.0.1",
-    "@fastify/formbody": "7.4.0",
-    "@fastify/middie": "8.3.3",
-    "fastify": "4.28.1",
-    "light-my-request": "6.1.0",
->>>>>>> bc4667c1
     "path-to-regexp": "3.3.0",
     "tslib": "2.7.0"
   },
