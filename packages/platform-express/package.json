--- conflicted
+++ resolved
@@ -1,10 +1,6 @@
 {
   "name": "@nestjs/platform-express",
-<<<<<<< HEAD
-  "version": "10.4.15",
-=======
   "version": "11.0.0-next.1",
->>>>>>> cb739ad3
   "description": "Nest - modern, fast, powerful node.js web framework (@platform-express)",
   "author": "Kamil Mysliwiec",
   "license": "MIT",
@@ -24,22 +20,13 @@
   "dependencies": {
     "body-parser": "1.20.3",
     "cors": "2.8.5",
-<<<<<<< HEAD
-    "express": "4.21.2",
-=======
     "express": "5.0.1",
->>>>>>> cb739ad3
     "multer": "1.4.4-lts.1",
     "tslib": "2.8.1"
   },
   "devDependencies": {
-<<<<<<< HEAD
-    "@nestjs/common": "10.4.15",
-    "@nestjs/core": "10.4.15"
-=======
     "@nestjs/common": "^11.0.0-next.1",
     "@nestjs/core": "^11.0.0-next.1"
->>>>>>> cb739ad3
   },
   "peerDependencies": {
     "@nestjs/common": "^10.0.0",
