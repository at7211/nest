--- conflicted
+++ resolved
@@ -1,10 +1,6 @@
 {
   "name": "@nestjs/testing",
-<<<<<<< HEAD
   "version": "8.0.0-alpha.3",
-=======
-  "version": "7.6.15",
->>>>>>> 209e44a1
   "description": "Nest - modern, fast, powerful node.js web framework (@testing)",
   "author": "Kamil Mysliwiec",
   "license": "MIT",
