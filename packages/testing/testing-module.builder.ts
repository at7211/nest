--- conflicted
+++ resolved
@@ -91,18 +91,11 @@
     return modules.next().value;
   }
 
-<<<<<<< HEAD
   private createModule(metadata: ModuleMetadata) {
-    class TestModule {}
-    Module(metadata)(TestModule);
-    return TestModule;
-=======
-  private createModule(metadata) {
     // tslint:disable-next-line:class-name
-    class _TestModule {}
-    Module(metadata)(_TestModule);
-    return _TestModule;
->>>>>>> 6893bd68
+    class _RootTestModule {}
+    Module(metadata)(_RootTestModule);
+    return _RootTestModule;
   }
 
   private applyLogger() {
