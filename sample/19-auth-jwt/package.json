{
  "name": "auth-sample",
  "version": "0.0.1",
  "description": "",
  "author": "",
  "license": "MIT",
  "scripts": {
    "prebuild": "rimraf dist",
    "build": "nest build",
    "format": "prettier --write \"src/**/*.ts\" \"test/**/*.ts\"",
    "start": "nest start",
    "start:dev": "nest start --watch",
    "start:debug": "nest start --debug --watch",
    "start:prod": "node dist/main",
    "lint": "tslint -p tsconfig.json -c tslint.json",
    "test": "jest",
    "test:watch": "jest --watch",
    "test:cov": "jest --coverage",
    "test:debug": "node --inspect-brk -r tsconfig-paths/register -r ts-node/register node_modules/.bin/jest --runInBand",
    "test:e2e": "echo 'No e2e tests implemented yet.'"
  },
  "dependencies": {
    "@nestjs/common": "6.8.4",
    "@nestjs/core": "6.8.4",
    "@nestjs/jwt": "6.1.1",
    "@nestjs/passport": "6.1.0",
    "@nestjs/platform-express": "6.8.4",
    "passport": "0.4.0",
    "passport-jwt": "4.0.0",
    "passport-local": "1.0.0",
    "reflect-metadata": "0.1.13",
    "rimraf": "3.0.0",
    "rxjs": "6.5.3"
  },
  "devDependencies": {
    "@nestjs/cli": "6.10.5",
    "@nestjs/schematics": "6.7.0",
    "@nestjs/testing": "6.8.4",
    "@types/express": "4.17.1",
<<<<<<< HEAD
    "@types/jest": "^24.0.19",
    "@types/node": "12.7.11",
=======
    "@types/node": "12.11.6",
>>>>>>> 27d8bda3
    "@types/supertest": "2.0.8",
    "jest": "24.9.0",
    "prettier": "1.18.2",
    "supertest": "4.0.2",
    "ts-jest": "24.1.0",
    "ts-loader": "6.2.1",
    "ts-node": "8.4.1",
    "tsconfig-paths": "3.9.0",
    "tslint": "5.20.0",
    "typescript": "3.6.4"
  },
  "jest": {
    "moduleFileExtensions": [
      "js",
      "json",
      "ts"
    ],
    "rootDir": "src",
    "testRegex": ".spec.ts$",
    "transform": {
      "^.+\\.(t|j)s$": "ts-jest"
    },
    "coverageDirectory": "../coverage",
    "testEnvironment": "node"
  }
}<|MERGE_RESOLUTION|>--- conflicted
+++ resolved
@@ -37,12 +37,8 @@
     "@nestjs/schematics": "6.7.0",
     "@nestjs/testing": "6.8.4",
     "@types/express": "4.17.1",
-<<<<<<< HEAD
-    "@types/jest": "^24.0.19",
-    "@types/node": "12.7.11",
-=======
+    "@types/jest": "24.0.19",
     "@types/node": "12.11.6",
->>>>>>> 27d8bda3
     "@types/supertest": "2.0.8",
     "jest": "24.9.0",
     "prettier": "1.18.2",
