{
  "name": "nest-typescript-starter",
  "version": "1.0.0",
  "description": "Nest TypeScript starter repository",
  "license": "MIT",
  "scripts": {
    "prebuild": "rimraf dist",
    "build": "nest build",
    "format": "prettier --write \"src/**/*.ts\" \"test/**/*.ts\"",
    "start": "nest start",
    "start:dev": "nest start --watch",
    "start:debug": "nest start --debug --watch",
    "start:prod": "node dist/main",
    "lint": "eslint '{src,apps,libs,test}/**/*.ts' --fix",
    "test": "jest",
    "test:watch": "jest --watch",
    "test:cov": "jest --coverage",
    "test:debug": "node --inspect-brk -r tsconfig-paths/register -r ts-node/register node_modules/.bin/jest --runInBand",
    "test:e2e": "echo 'No e2e tests implemented yet.'"
  },
  "dependencies": {
    "@nestjs/common": "8.0.9",
    "@nestjs/core": "8.0.9",
    "@nestjs/platform-express": "8.0.9",
    "@nestjs/typeorm": "8.0.2",
    "mongodb": "3.7.2",
    "reflect-metadata": "0.1.13",
    "rimraf": "3.0.2",
    "rxjs": "7.3.1",
    "typeorm": "0.2.38"
  },
  "devDependencies": {
    "@nestjs/cli": "8.1.2",
    "@nestjs/schematics": "8.0.3",
    "@nestjs/testing": "8.0.9",
    "@types/express": "4.17.13",
<<<<<<< HEAD
    "@types/jest": "27.0.1",
    "@types/node": "14.17.20",
=======
    "@types/node": "14.17.21",
>>>>>>> 17cec8ba
    "@types/supertest": "2.0.11",
    "@typescript-eslint/eslint-plugin": "4.33.0",
    "@typescript-eslint/parser": "4.33.0",
    "eslint": "7.32.0",
    "eslint-config-prettier": "8.3.0",
    "eslint-plugin-import": "2.24.2",
    "jest": "27.2.4",
    "prettier": "2.4.1",
    "supertest": "6.1.6",
    "ts-jest": "27.0.5",
    "ts-loader": "9.2.6",
    "ts-node": "10.2.1",
    "tsconfig-paths": "3.11.0",
    "typescript": "4.3.5"
  },
  "jest": {
    "moduleFileExtensions": [
      "js",
      "json",
      "ts"
    ],
    "rootDir": "src",
    "testRegex": ".*\\.spec\\.ts$",
    "transform": {
      "^.+\\.(t|j)s$": "ts-jest"
    },
    "collectCoverageFrom": [
      "**/*.(t|j)s"
    ],
    "coverageDirectory": "../coverage",
    "testEnvironment": "node"
  }
}<|MERGE_RESOLUTION|>--- conflicted
+++ resolved
@@ -34,12 +34,8 @@
     "@nestjs/schematics": "8.0.3",
     "@nestjs/testing": "8.0.9",
     "@types/express": "4.17.13",
-<<<<<<< HEAD
     "@types/jest": "27.0.1",
-    "@types/node": "14.17.20",
-=======
     "@types/node": "14.17.21",
->>>>>>> 17cec8ba
     "@types/supertest": "2.0.11",
     "@typescript-eslint/eslint-plugin": "4.33.0",
     "@typescript-eslint/parser": "4.33.0",
