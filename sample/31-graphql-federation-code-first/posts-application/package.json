{
  "name": "posts-application",
  "version": "1.0.0",
  "description": "Nest TypeScript starter repository",
  "license": "MIT",
  "scripts": {
    "prebuild": "rimraf dist",
    "build": "nest build",
    "format": "prettier --write \"src/**/*.ts\" \"test/**/*.ts\"",
    "start": "nest start",
    "start:dev": "nest start --watch",
    "start:debug": "nest start --debug --watch",
    "start:prod": "node dist/main",
    "lint": "eslint \"{src,apps,libs,test}/**/*.ts\" --fix",
    "test": "jest",
    "test:watch": "jest --watch",
    "test:cov": "jest --coverage",
    "test:debug": "node --inspect-brk -r tsconfig-paths/register -r ts-node/register node_modules/.bin/jest --runInBand",
    "test:e2e": "echo 'No e2e tests implemented yet.'"
  },
  "dependencies": {
    "@apollo/federation": "0.38.1",
    "@apollo/gateway": "2.2.3",
    "@apollo/server": "4.7.4",
<<<<<<< HEAD
    "@apollo/subgraph": "2.2.3",
    "@nestjs/apollo": "12.0.3",
    "@nestjs/common": "10.0.3",
    "@nestjs/core": "10.0.3",
    "@nestjs/graphql": "12.0.3",
    "@nestjs/platform-express": "10.0.3",
=======
    "@apollo/subgraph": "2.4.8",
    "@nestjs/apollo": "12.0.3",
    "@nestjs/common": "10.0.2",
    "@nestjs/core": "10.0.2",
    "@nestjs/graphql": "12.0.3",
    "@nestjs/platform-express": "10.0.2",
>>>>>>> 5a79cb39
    "graphql": "16.6.0",
    "graphql-tools": "9.0.0",
    "reflect-metadata": "0.1.13",
    "rimraf": "5.0.1",
    "rxjs": "7.8.1",
    "ts-morph": "19.0.0"
  },
  "devDependencies": {
    "@nestjs/cli": "10.0.3",
    "@nestjs/schematics": "10.0.1",
    "@nestjs/testing": "10.0.3",
    "@types/express": "4.17.17",
    "@types/jest": "29.5.2",
    "@types/node": "20.3.1",
    "@types/supertest": "2.0.12",
    "@typescript-eslint/eslint-plugin": "5.60.0",
    "@typescript-eslint/parser": "5.60.0",
<<<<<<< HEAD
    "eslint": "8.43.0",
=======
    "eslint": "8.42.0",
>>>>>>> 5a79cb39
    "eslint-config-prettier": "8.8.0",
    "eslint-plugin-prettier": "4.2.1",
    "jest": "29.5.0",
    "prettier": "2.8.8",
    "supertest": "6.3.3",
    "ts-jest": "29.1.0",
    "ts-loader": "9.4.3",
    "ts-node": "10.9.1",
    "tsconfig-paths": "4.2.0",
    "typescript": "5.1.3"
  },
  "jest": {
    "moduleFileExtensions": [
      "js",
      "json",
      "ts"
    ],
    "rootDir": "src",
    "testRegex": ".*\\.spec\\.ts$",
    "transform": {
      "^.+\\.(t|j)s$": "ts-jest"
    },
    "collectCoverageFrom": [
      "**/*.(t|j)s"
    ],
    "coverageDirectory": "../coverage",
    "testEnvironment": "node"
  }
}<|MERGE_RESOLUTION|>--- conflicted
+++ resolved
@@ -22,21 +22,11 @@
     "@apollo/federation": "0.38.1",
     "@apollo/gateway": "2.2.3",
     "@apollo/server": "4.7.4",
-<<<<<<< HEAD
-    "@apollo/subgraph": "2.2.3",
     "@nestjs/apollo": "12.0.3",
     "@nestjs/common": "10.0.3",
     "@nestjs/core": "10.0.3",
     "@nestjs/graphql": "12.0.3",
     "@nestjs/platform-express": "10.0.3",
-=======
-    "@apollo/subgraph": "2.4.8",
-    "@nestjs/apollo": "12.0.3",
-    "@nestjs/common": "10.0.2",
-    "@nestjs/core": "10.0.2",
-    "@nestjs/graphql": "12.0.3",
-    "@nestjs/platform-express": "10.0.2",
->>>>>>> 5a79cb39
     "graphql": "16.6.0",
     "graphql-tools": "9.0.0",
     "reflect-metadata": "0.1.13",
@@ -54,11 +44,7 @@
     "@types/supertest": "2.0.12",
     "@typescript-eslint/eslint-plugin": "5.60.0",
     "@typescript-eslint/parser": "5.60.0",
-<<<<<<< HEAD
     "eslint": "8.43.0",
-=======
-    "eslint": "8.42.0",
->>>>>>> 5a79cb39
     "eslint-config-prettier": "8.8.0",
     "eslint-plugin-prettier": "4.2.1",
     "jest": "29.5.0",
