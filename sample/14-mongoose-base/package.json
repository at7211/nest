{
  "name": "nest-typescript-starter",
  "version": "1.0.0",
  "description": "Nest TypeScript starter repository",
  "license": "MIT",
  "scripts": {
    "prebuild": "rimraf dist",
    "build": "nest build",
    "format": "prettier --write \"src/**/*.ts\" \"test/**/*.ts\"",
    "start": "nest start",
    "start:dev": "nest start --watch",
    "start:debug": "nest start --debug --watch",
    "start:prod": "node dist/main",
    "lint": "eslint '{src,apps,libs,test}/**/*.ts' --fix",
    "test": "jest",
    "test:watch": "jest --watch",
    "test:cov": "jest --coverage",
    "test:debug": "node --inspect-brk -r tsconfig-paths/register -r ts-node/register node_modules/.bin/jest --runInBand",
    "test:e2e": "echo 'No e2e tests implemented yet.'"
  },
  "dependencies": {
    "@nestjs/common": "8.1.2",
    "@nestjs/core": "8.1.2",
    "@nestjs/platform-express": "8.1.2",
    "mongoose": "6.0.12",
    "reflect-metadata": "0.1.13",
    "rimraf": "3.0.2",
    "rxjs": "7.4.0"
  },
  "devDependencies": {
    "@nestjs/cli": "8.1.4",
    "@nestjs/schematics": "8.0.4",
    "@nestjs/testing": "8.1.2",
    "@types/express": "4.17.13",
<<<<<<< HEAD
    "@types/jest": "27.0.2",
    "@types/node": "14.17.29",
=======
    "@types/node": "16.11.6",
>>>>>>> dc71c475
    "@types/supertest": "2.0.11",
    "@typescript-eslint/eslint-plugin": "4.33.0",
    "@typescript-eslint/parser": "4.33.0",
    "eslint": "7.32.0",
    "eslint-config-prettier": "8.3.0",
    "eslint-plugin-import": "2.25.2",
    "jest": "27.3.1",
    "prettier": "2.4.1",
    "supertest": "6.1.6",
    "ts-jest": "27.0.7",
    "ts-loader": "9.2.6",
    "ts-node": "10.4.0",
    "tsconfig-paths": "3.11.0",
    "typescript": "4.3.5"
  },
  "jest": {
    "moduleFileExtensions": [
      "js",
      "json",
      "ts"
    ],
    "rootDir": "src",
    "testRegex": ".spec.ts$",
    "transform": {
      "^.+\\.(t|j)s$": "ts-jest"
    },
    "collectCoverageFrom": [
      "**/*.(t|j)s"
    ],
    "coverageDirectory": "../coverage",
    "testEnvironment": "node"
  }
}<|MERGE_RESOLUTION|>--- conflicted
+++ resolved
@@ -32,12 +32,8 @@
     "@nestjs/schematics": "8.0.4",
     "@nestjs/testing": "8.1.2",
     "@types/express": "4.17.13",
-<<<<<<< HEAD
     "@types/jest": "27.0.2",
-    "@types/node": "14.17.29",
-=======
     "@types/node": "16.11.6",
->>>>>>> dc71c475
     "@types/supertest": "2.0.11",
     "@typescript-eslint/eslint-plugin": "4.33.0",
     "@typescript-eslint/parser": "4.33.0",
